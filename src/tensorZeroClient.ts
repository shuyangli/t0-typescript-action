import { OpenAI } from 'openai'
import * as core from '@actions/core'

export type TensorZeroOpenAiInferenceResponse =
  OpenAI.Chat.Completions.ChatCompletion & TensorZeroInferenceResponse
export interface FailedStepSummary {
  name: string
  status: string
  conclusion: string | undefined
}

export interface FailedJobSummary {
  name: string
  conclusion: string | undefined
  failed_steps: FailedStepSummary[]
  html_url?: string
}

export type TensorZeroGenerationArguments = {
  repo_full_name: string
  branch: string
  pr_number: number
  failed_jobs: FailedJobSummary[]
  diff_summary: string
  full_diff: string
  artifact_contents: string[]
}

interface TensorZeroInferenceResponse {
  // Inference ID
  id: string
  episode_id: string
  variant_name: string
}

export interface TensorZeroFeedbackRequest<T> {
  metric_name: string
  inference_id: string
  value: T
  tags?: TensorZeroGithubCiBotFeedbackTags
}

export interface TensorZeroGithubCiBotFeedbackTags {
  reason: string
}

function getOpenAiCompatibleUrl(baseUrl: string): string {
  if (baseUrl[baseUrl.length - 1] === '/') {
    baseUrl = baseUrl.slice(0, -1)
  }
  return `${baseUrl}/openai/v1`
}

export async function callTensorZeroOpenAi(
  tensorZeroBaseUrl: string,
  generationArguments: TensorZeroGenerationArguments
): Promise<TensorZeroOpenAiInferenceResponse> {
  const tensorZeroOpenAiEndpointUrl = getOpenAiCompatibleUrl(tensorZeroBaseUrl)
  const client = new OpenAI({
    baseURL: tensorZeroOpenAiEndpointUrl,
    // API key is supplied from the Gateway; we just need an API key for OpenAI client to be happy.
    apiKey: 'dummy'
  })
  // @ts-expect-error
  return await client.chat.completions.create({
<<<<<<< HEAD
    model: 'tensorzero_github_ci_bot',
=======
    model: 'tensorzero::function_name::tensorzero_github_ci_bot',
>>>>>>> 6c8e246d
    messages: [
      {
        content: [
          {
            // @ts-expect-error
            type: 'tensorzero::template',
            name: 'generate_pr_and_comment',
            arguments: generationArguments
          }
        ],
        role: 'user'
      }
    ]
  })
}

export async function provideInferenceFeedback<T>(
  tensorZeroBaseUrl: string,
  metricName: string,
  inferenceId: string,
  value: T,
  tags?: TensorZeroGithubCiBotFeedbackTags
): Promise<void> {
  const feedbackUrl = `${tensorZeroBaseUrl}/feedback`
  const feedbackRequest: TensorZeroFeedbackRequest<T> = {
    metric_name: metricName,
    inference_id: inferenceId,
    value,
    tags
  }
  core.info(`Feedback Request: ${JSON.stringify(feedbackRequest, null, 2)}`)
  const response = await fetch(feedbackUrl, {
    method: 'POST',
    headers: {
      'Content-Type': 'application/json'
    },
    body: JSON.stringify(feedbackRequest)
  })
  if (!response.ok) {
    throw new Error(`Failed to provide feedback: ${response.statusText}`)
  }
  return
}<|MERGE_RESOLUTION|>--- conflicted
+++ resolved
@@ -63,11 +63,7 @@
   })
   // @ts-expect-error
   return await client.chat.completions.create({
-<<<<<<< HEAD
-    model: 'tensorzero_github_ci_bot',
-=======
     model: 'tensorzero::function_name::tensorzero_github_ci_bot',
->>>>>>> 6c8e246d
     messages: [
       {
         content: [
